--- conflicted
+++ resolved
@@ -15,13 +15,10 @@
 pub mod crc;
 pub mod symmetric_encryption;
 pub mod ninedof;
-<<<<<<< HEAD
-pub mod usb;
-=======
 pub mod gpio_async;
 pub mod dac;
 pub mod nonvolatile_storage;
->>>>>>> e98b9f9a
+pub mod usb;
 
 /// Shared interface for configuring components.
 pub trait Controller {
