--- conflicted
+++ resolved
@@ -125,7 +125,7 @@
 pub static mut STACK_MEMORY: [u8; 0x2000] = [0; 0x2000];
 
 struct Imix {
-    console: &'static capsules::process_console::ProcessConsole<'static, UartDevice<'static>>,
+    console: &'static capsules::process_console::ProcessConsole<'static, UartDevice<'static>, components::process_console::Capability>,
     gpio: &'static capsules::gpio::GPIO<'static, sam4l::gpio::GPIOPin>,
     alarm: &'static AlarmDriver<'static, VirtualMuxAlarm<'static, sam4l::ast::Ast<'static>>>,
     temp: &'static capsules::temperature::TemperatureSensor<'static>,
@@ -429,11 +429,7 @@
     //    virtual_uart_rx_test::run_virtual_uart_receive(uart_mux);
     debug!("Initialization complete. Entering main loop");
 
-<<<<<<< HEAD
-=======
     //    rng_test::run_entropy32();
-
->>>>>>> 179fb922
     extern "C" {
         /// Beginning of the ROM region containing app images.
         static _sapps: u8;
